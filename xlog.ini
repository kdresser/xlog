--- conflicted
+++ resolved
@@ -3,13 +3,8 @@
 --host     = 192.168.100.5
 --ippfx    = 192.168.100.
 --port	   = 12321
-<<<<<<< HEAD
---log_path = ~/xlog/~ymd~-~h~.log
-~~log_path = 
-=======
 --log_path = c:/xlog/test/~ymd~-~h~.log
 ~~log_path =
->>>>>>> 40bdd948
 --verbose  = True
 --viewer   = xviewer
 
